/*
 * Copyright (c) 2009-2010 Panxiaobo
 * 
 * Licensed under the Apache License, Version 2.0 (the "License");
 * you may not use this file except in compliance with the License.
 * You may obtain a copy of the License at
 * 
 *      http://www.apache.org/licenses/LICENSE-2.0
 * 
 * Unless required by applicable law or agreed to in writing, software
 * distributed under the License is distributed on an "AS IS" BASIS,
 * WITHOUT WARRANTIES OR CONDITIONS OF ANY KIND, either express or implied.
 * See the License for the specific language governing permissions and
 * limitations under the License.
 */
package pxb.android.dex2jar.v3;

import java.util.ArrayList;
import java.util.Arrays;
import java.util.Iterator;
import java.util.List;

import org.objectweb.asm.AnnotationVisitor;
import org.objectweb.asm.ClassVisitor;
import org.objectweb.asm.MethodVisitor;
import org.objectweb.asm.Opcodes;
import org.objectweb.asm.commons.LocalVariablesSorter;

import pxb.android.dex2jar.Method;
import pxb.android.dex2jar.optimize.A;
import pxb.android.dex2jar.optimize.B;
import pxb.android.dex2jar.optimize.C;
import pxb.android.dex2jar.optimize.LdcOptimizeAdapter;
import pxb.android.dex2jar.optimize.MethodTransformer;
import pxb.android.dex2jar.org.objectweb.asm.tree.MethodNode;
import pxb.android.dex2jar.v3.Ann.Item;
import pxb.android.dex2jar.visitors.DexAnnotationAble;
import pxb.android.dex2jar.visitors.DexAnnotationVisitor;
import pxb.android.dex2jar.visitors.DexCodeVisitor;
import pxb.android.dex2jar.visitors.DexMethodVisitor;

/**
 * @author Panxiaobo [pxb1988@126.com]
 * @version $Id$
 */
public class V3MethodAdapter implements DexMethodVisitor, Opcodes {
	protected List<Ann> anns = new ArrayList<Ann>();
	protected boolean build = false;
	protected ClassVisitor cv;
	protected Method method;
	protected MethodVisitor mv;
	protected List<Ann>[] paramAnns;
	protected MethodNode methodNode;

	/**
	 * @param cv
	 * @param method
	 */
	@SuppressWarnings("unchecked")
	public V3MethodAdapter(ClassVisitor cv, Method method) {
		super();
		this.cv = cv;
		this.method = method;
		List<Ann>[] paramAnns = new List[method.getType().getParameterTypes().length];
		for (int i = 0; i < paramAnns.length; i++) {
			paramAnns[i] = new ArrayList<Ann>();
		}
		this.paramAnns = paramAnns;
	}

	protected void build() {
		if (!build) {
			String[] exceptions = null;
			for (Iterator<Ann> it = anns.iterator(); it.hasNext();) {
				Ann ann = it.next();
				if ("Ldalvik/annotation/Throws;".equals(ann.type)) {
					it.remove();
					for (Item item : ann.items) {
						if (item.name.equals("value")) {
							Ann values = (Ann) item.value;
							exceptions = new String[values.items.size()];
							int count = 0;
							for (Item i : values.items) {
								exceptions[count++] = i.value.toString();
							}
						}
					}
				}
			}
			MethodVisitor mv = cv.visitMethod(method.getAccessFlags(), method.getName(), method.getType().getDesc(), null, exceptions);
			if (mv != null) {
				methodNode = new MethodNode(method.getAccessFlags(), method.getName(), method.getType().getDesc(), null, exceptions);
				for (Ann ann : anns) {
					AnnotationVisitor av = mv.visitAnnotation(ann.type, ann.visible == 1);
					V3AnnAdapter.accept(ann.items, av);
					av.visitEnd();
				}
				for (int i = 0; i < paramAnns.length; i++) {
					for (Ann ann : paramAnns[i]) {
						AnnotationVisitor av = mv.visitParameterAnnotation(i, ann.type, ann.visible == 1);
						V3AnnAdapter.accept(ann.items, av);
						av.visitEnd();
					}
				}
			}
			this.mv = mv;
			build = true;
		}
	}

	/*
	 * (non-Javadoc)
	 * 
	 * @see pxb.android.dex2jar.visitors.DexMethodVisitor#visitAnnotation(java.lang .String, int)
	 */
	public DexAnnotationVisitor visitAnnotation(String name, int visitable) {
		Ann ann = new Ann(name, visitable);
		anns.add(ann);
		return new V3AnnAdapter(ann);
	}

	/*
	 * (non-Javadoc)
	 * 
	 * @see pxb.android.dex2jar.visitors.DexMethodVisitor#visitCode()
	 */
	public DexCodeVisitor visitCode() {
		build();
		if (mv == null)
			return null;
		return new V3CodeAdapter(method, methodNode);
	}

	/*
	 * (non-Javadoc)
	 * 
	 * @see pxb.android.dex2jar.visitors.DexMethodVisitor#visitEnd()
	 */
	@SuppressWarnings("unchecked")
	public void visitEnd() {
		build();
		if (mv != null) {
			if (methodNode.instructions.size() > 2) {
<<<<<<< HEAD
				MethodTransformer tr = new MethodTransformerAdapter(null);
				tr = new B(method, tr);
				tr = new A(tr);
				tr.transform(methodNode);
			}

//			Analyzer a = new Analyzer(new BasicInterpreter());
//			try {
//				a.analyze(method.getOwner(), methodNode);
//			} catch (AnalyzerException e) {
//				throw new RuntimeException("fail on " + method, e);
//			}
//			Frame[] fs = a.getFrames();

			methodNode.accept(new LocalVariablesSorter(method.getAccessFlags(), method.getType().getDesc(), new LdcOptimizeAdapter(mv)));

=======
				List<? extends MethodTransformer> trs = Arrays.asList(new A(), new B(method), new C(method));
				for (MethodTransformer tr : trs) {
					tr.transform(methodNode);
				}
			}
>>>>>>> d0b81e7e
		}
		methodNode.accept(new LocalVariablesSorter(method.getAccessFlags(), method.getType().getDesc(), new LdcOptimizeAdapter(mv)));
	}

	/*
	 * (non-Javadoc)
	 * 
	 * @see pxb.android.dex2jar.visitors.DexMethodVisitor#visitParamesterAnnotation (int)
	 */
	public DexAnnotationAble visitParamesterAnnotation(int index) {
		final List<Ann> panns = paramAnns[index];
		return new DexAnnotationAble() {
			public DexAnnotationVisitor visitAnnotation(String name, int visitable) {
				Ann ann = new Ann(name, visitable);
				panns.add(ann);
				return new V3AnnAdapter(ann);
			}
		};
	}

}
<|MERGE_RESOLUTION|>--- conflicted
+++ resolved
@@ -1,188 +1,169 @@
-/*
- * Copyright (c) 2009-2010 Panxiaobo
- * 
- * Licensed under the Apache License, Version 2.0 (the "License");
- * you may not use this file except in compliance with the License.
- * You may obtain a copy of the License at
- * 
- *      http://www.apache.org/licenses/LICENSE-2.0
- * 
- * Unless required by applicable law or agreed to in writing, software
- * distributed under the License is distributed on an "AS IS" BASIS,
- * WITHOUT WARRANTIES OR CONDITIONS OF ANY KIND, either express or implied.
- * See the License for the specific language governing permissions and
- * limitations under the License.
- */
-package pxb.android.dex2jar.v3;
-
-import java.util.ArrayList;
-import java.util.Arrays;
-import java.util.Iterator;
-import java.util.List;
-
-import org.objectweb.asm.AnnotationVisitor;
-import org.objectweb.asm.ClassVisitor;
-import org.objectweb.asm.MethodVisitor;
-import org.objectweb.asm.Opcodes;
-import org.objectweb.asm.commons.LocalVariablesSorter;
-
-import pxb.android.dex2jar.Method;
-import pxb.android.dex2jar.optimize.A;
-import pxb.android.dex2jar.optimize.B;
-import pxb.android.dex2jar.optimize.C;
-import pxb.android.dex2jar.optimize.LdcOptimizeAdapter;
-import pxb.android.dex2jar.optimize.MethodTransformer;
-import pxb.android.dex2jar.org.objectweb.asm.tree.MethodNode;
-import pxb.android.dex2jar.v3.Ann.Item;
-import pxb.android.dex2jar.visitors.DexAnnotationAble;
-import pxb.android.dex2jar.visitors.DexAnnotationVisitor;
-import pxb.android.dex2jar.visitors.DexCodeVisitor;
-import pxb.android.dex2jar.visitors.DexMethodVisitor;
-
-/**
- * @author Panxiaobo [pxb1988@126.com]
- * @version $Id$
- */
-public class V3MethodAdapter implements DexMethodVisitor, Opcodes {
-	protected List<Ann> anns = new ArrayList<Ann>();
-	protected boolean build = false;
-	protected ClassVisitor cv;
-	protected Method method;
-	protected MethodVisitor mv;
-	protected List<Ann>[] paramAnns;
-	protected MethodNode methodNode;
-
-	/**
-	 * @param cv
-	 * @param method
-	 */
-	@SuppressWarnings("unchecked")
-	public V3MethodAdapter(ClassVisitor cv, Method method) {
-		super();
-		this.cv = cv;
-		this.method = method;
-		List<Ann>[] paramAnns = new List[method.getType().getParameterTypes().length];
-		for (int i = 0; i < paramAnns.length; i++) {
-			paramAnns[i] = new ArrayList<Ann>();
-		}
-		this.paramAnns = paramAnns;
-	}
-
-	protected void build() {
-		if (!build) {
-			String[] exceptions = null;
-			for (Iterator<Ann> it = anns.iterator(); it.hasNext();) {
-				Ann ann = it.next();
-				if ("Ldalvik/annotation/Throws;".equals(ann.type)) {
-					it.remove();
-					for (Item item : ann.items) {
-						if (item.name.equals("value")) {
-							Ann values = (Ann) item.value;
-							exceptions = new String[values.items.size()];
-							int count = 0;
-							for (Item i : values.items) {
-								exceptions[count++] = i.value.toString();
-							}
-						}
-					}
-				}
-			}
-			MethodVisitor mv = cv.visitMethod(method.getAccessFlags(), method.getName(), method.getType().getDesc(), null, exceptions);
-			if (mv != null) {
-				methodNode = new MethodNode(method.getAccessFlags(), method.getName(), method.getType().getDesc(), null, exceptions);
-				for (Ann ann : anns) {
-					AnnotationVisitor av = mv.visitAnnotation(ann.type, ann.visible == 1);
-					V3AnnAdapter.accept(ann.items, av);
-					av.visitEnd();
-				}
-				for (int i = 0; i < paramAnns.length; i++) {
-					for (Ann ann : paramAnns[i]) {
-						AnnotationVisitor av = mv.visitParameterAnnotation(i, ann.type, ann.visible == 1);
-						V3AnnAdapter.accept(ann.items, av);
-						av.visitEnd();
-					}
-				}
-			}
-			this.mv = mv;
-			build = true;
-		}
-	}
-
-	/*
-	 * (non-Javadoc)
-	 * 
-	 * @see pxb.android.dex2jar.visitors.DexMethodVisitor#visitAnnotation(java.lang .String, int)
-	 */
-	public DexAnnotationVisitor visitAnnotation(String name, int visitable) {
-		Ann ann = new Ann(name, visitable);
-		anns.add(ann);
-		return new V3AnnAdapter(ann);
-	}
-
-	/*
-	 * (non-Javadoc)
-	 * 
-	 * @see pxb.android.dex2jar.visitors.DexMethodVisitor#visitCode()
-	 */
-	public DexCodeVisitor visitCode() {
-		build();
-		if (mv == null)
-			return null;
-		return new V3CodeAdapter(method, methodNode);
-	}
-
-	/*
-	 * (non-Javadoc)
-	 * 
-	 * @see pxb.android.dex2jar.visitors.DexMethodVisitor#visitEnd()
-	 */
-	@SuppressWarnings("unchecked")
-	public void visitEnd() {
-		build();
-		if (mv != null) {
-			if (methodNode.instructions.size() > 2) {
-<<<<<<< HEAD
-				MethodTransformer tr = new MethodTransformerAdapter(null);
-				tr = new B(method, tr);
-				tr = new A(tr);
-				tr.transform(methodNode);
-			}
-
-//			Analyzer a = new Analyzer(new BasicInterpreter());
-//			try {
-//				a.analyze(method.getOwner(), methodNode);
-//			} catch (AnalyzerException e) {
-//				throw new RuntimeException("fail on " + method, e);
-//			}
-//			Frame[] fs = a.getFrames();
-
-			methodNode.accept(new LocalVariablesSorter(method.getAccessFlags(), method.getType().getDesc(), new LdcOptimizeAdapter(mv)));
-
-=======
-				List<? extends MethodTransformer> trs = Arrays.asList(new A(), new B(method), new C(method));
-				for (MethodTransformer tr : trs) {
-					tr.transform(methodNode);
-				}
-			}
->>>>>>> d0b81e7e
-		}
-		methodNode.accept(new LocalVariablesSorter(method.getAccessFlags(), method.getType().getDesc(), new LdcOptimizeAdapter(mv)));
-	}
-
-	/*
-	 * (non-Javadoc)
-	 * 
-	 * @see pxb.android.dex2jar.visitors.DexMethodVisitor#visitParamesterAnnotation (int)
-	 */
-	public DexAnnotationAble visitParamesterAnnotation(int index) {
-		final List<Ann> panns = paramAnns[index];
-		return new DexAnnotationAble() {
-			public DexAnnotationVisitor visitAnnotation(String name, int visitable) {
-				Ann ann = new Ann(name, visitable);
-				panns.add(ann);
-				return new V3AnnAdapter(ann);
-			}
-		};
-	}
-
-}
+/*
+ * Copyright (c) 2009-2010 Panxiaobo
+ * 
+ * Licensed under the Apache License, Version 2.0 (the "License");
+ * you may not use this file except in compliance with the License.
+ * You may obtain a copy of the License at
+ * 
+ *      http://www.apache.org/licenses/LICENSE-2.0
+ * 
+ * Unless required by applicable law or agreed to in writing, software
+ * distributed under the License is distributed on an "AS IS" BASIS,
+ * WITHOUT WARRANTIES OR CONDITIONS OF ANY KIND, either express or implied.
+ * See the License for the specific language governing permissions and
+ * limitations under the License.
+ */
+package pxb.android.dex2jar.v3;
+
+import java.util.ArrayList;
+import java.util.Arrays;
+import java.util.Iterator;
+import java.util.List;
+
+import org.objectweb.asm.AnnotationVisitor;
+import org.objectweb.asm.ClassVisitor;
+import org.objectweb.asm.MethodVisitor;
+import org.objectweb.asm.Opcodes;
+import org.objectweb.asm.commons.LocalVariablesSorter;
+
+import pxb.android.dex2jar.Method;
+import pxb.android.dex2jar.optimize.A;
+import pxb.android.dex2jar.optimize.B;
+import pxb.android.dex2jar.optimize.C;
+import pxb.android.dex2jar.optimize.LdcOptimizeAdapter;
+import pxb.android.dex2jar.optimize.MethodTransformer;
+import pxb.android.dex2jar.org.objectweb.asm.tree.MethodNode;
+import pxb.android.dex2jar.v3.Ann.Item;
+import pxb.android.dex2jar.visitors.DexAnnotationAble;
+import pxb.android.dex2jar.visitors.DexAnnotationVisitor;
+import pxb.android.dex2jar.visitors.DexCodeVisitor;
+import pxb.android.dex2jar.visitors.DexMethodVisitor;
+
+/**
+ * @author Panxiaobo [pxb1988@126.com]
+ * @version $Id$
+ */
+public class V3MethodAdapter implements DexMethodVisitor, Opcodes {
+	protected List<Ann> anns = new ArrayList<Ann>();
+	protected boolean build = false;
+	protected ClassVisitor cv;
+	protected Method method;
+	protected MethodVisitor mv;
+	protected List<Ann>[] paramAnns;
+	protected MethodNode methodNode;
+
+	/**
+	 * @param cv
+	 * @param method
+	 */
+	@SuppressWarnings("unchecked")
+	public V3MethodAdapter(ClassVisitor cv, Method method) {
+		super();
+		this.cv = cv;
+		this.method = method;
+		List<Ann>[] paramAnns = new List[method.getType().getParameterTypes().length];
+		for (int i = 0; i < paramAnns.length; i++) {
+			paramAnns[i] = new ArrayList<Ann>();
+		}
+		this.paramAnns = paramAnns;
+	}
+
+	protected void build() {
+		if (!build) {
+			String[] exceptions = null;
+			for (Iterator<Ann> it = anns.iterator(); it.hasNext();) {
+				Ann ann = it.next();
+				if ("Ldalvik/annotation/Throws;".equals(ann.type)) {
+					it.remove();
+					for (Item item : ann.items) {
+						if (item.name.equals("value")) {
+							Ann values = (Ann) item.value;
+							exceptions = new String[values.items.size()];
+							int count = 0;
+							for (Item i : values.items) {
+								exceptions[count++] = i.value.toString();
+							}
+						}
+					}
+				}
+			}
+			MethodVisitor mv = cv.visitMethod(method.getAccessFlags(), method.getName(), method.getType().getDesc(), null, exceptions);
+			if (mv != null) {
+				methodNode = new MethodNode(method.getAccessFlags(), method.getName(), method.getType().getDesc(), null, exceptions);
+				for (Ann ann : anns) {
+					AnnotationVisitor av = mv.visitAnnotation(ann.type, ann.visible == 1);
+					V3AnnAdapter.accept(ann.items, av);
+					av.visitEnd();
+				}
+				for (int i = 0; i < paramAnns.length; i++) {
+					for (Ann ann : paramAnns[i]) {
+						AnnotationVisitor av = mv.visitParameterAnnotation(i, ann.type, ann.visible == 1);
+						V3AnnAdapter.accept(ann.items, av);
+						av.visitEnd();
+					}
+				}
+			}
+			this.mv = mv;
+			build = true;
+		}
+	}
+
+	/*
+	 * (non-Javadoc)
+	 * 
+	 * @see pxb.android.dex2jar.visitors.DexMethodVisitor#visitAnnotation(java.lang .String, int)
+	 */
+	public DexAnnotationVisitor visitAnnotation(String name, int visitable) {
+		Ann ann = new Ann(name, visitable);
+		anns.add(ann);
+		return new V3AnnAdapter(ann);
+	}
+
+	/*
+	 * (non-Javadoc)
+	 * 
+	 * @see pxb.android.dex2jar.visitors.DexMethodVisitor#visitCode()
+	 */
+	public DexCodeVisitor visitCode() {
+		build();
+		if (mv == null)
+			return null;
+		return new V3CodeAdapter(method, methodNode);
+	}
+
+	/*
+	 * (non-Javadoc)
+	 * 
+	 * @see pxb.android.dex2jar.visitors.DexMethodVisitor#visitEnd()
+	 */
+	@SuppressWarnings("unchecked")
+	public void visitEnd() {
+		build();
+		if (mv != null) {
+			if (methodNode.instructions.size() > 2) {
+				List<? extends MethodTransformer> trs = Arrays.asList(new A(), new B(method), new C(method));
+				for (MethodTransformer tr : trs) {
+					tr.transform(methodNode);
+				}
+			}
+		}
+		methodNode.accept(new LocalVariablesSorter(method.getAccessFlags(), method.getType().getDesc(), new LdcOptimizeAdapter(mv)));
+	}
+
+	/*
+	 * (non-Javadoc)
+	 * 
+	 * @see pxb.android.dex2jar.visitors.DexMethodVisitor#visitParamesterAnnotation (int)
+	 */
+	public DexAnnotationAble visitParamesterAnnotation(int index) {
+		final List<Ann> panns = paramAnns[index];
+		return new DexAnnotationAble() {
+			public DexAnnotationVisitor visitAnnotation(String name, int visitable) {
+				Ann ann = new Ann(name, visitable);
+				panns.add(ann);
+				return new V3AnnAdapter(ann);
+			}
+		};
+	}
+
+}